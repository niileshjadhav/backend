"""Enhanced chat service with full MCP integration and role-based operations - Cache Removed"""
from sqlalchemy.orm import Session
from schemas import ChatResponse
from models import ChatOpsLog
import re
from datetime import datetime, timedelta
import logging
from typing import List, Dict, Any
from .llm_service import OpenAIService
from .auth_service import AuthService
from schemas import ParsedOperation
from .crud_service import CRUDService
from .region_service import get_region_service

logger = logging.getLogger(__name__)

class ChatService:
    def __init__(self):
        self.llm_service = OpenAIService()
        self.auth_service = AuthService()
        # Initialize CRUD service later with database session
        
    async def process_chat(
        self, 
        user_message: str, 
        db: Session, 
        user_token: str = None,
        session_id: str = None,
        user_id: str = None,
        region: str = None
    ) -> ChatResponse:
        """Process chat with hybrid routing, region validation, and role-based operations"""
        try:
            # Authenticate user if token provided
            user_info = None
            if user_token:
                try:
                    user_info = self.auth_service.get_user_from_token(user_token)
                    # Override user_id from token if available
                    if not user_id and user_info:
                        user_id = user_info.get("username", "unknown")
                except Exception as e:
                    logger.warning(f"Token validation failed: {e}")
            
            # Use fallback values if not provided
            final_user_id = user_id or "anonymous"
            final_session_id = session_id or f"session_{datetime.now().timestamp()}"
            user_role = user_info.get("role", "Admin") if user_info else "Admin"
            
            # REGION VALIDATION - Critical requirement
            region_service = get_region_service()
            if not region:
                region = region_service.get_default_region()
            elif not region_service.is_region_valid(region):
                logger.error(f"Invalid region: {region}")
                error_message = f"Invalid Region\n\nRegion '{region}' is not valid. Available regions: {', '.join(region_service.get_valid_regions())}"
                return ChatResponse(
                    response=error_message,
                    response_type="error",
                    structured_content=self._create_error_structured_content(error_message, "UNKNOWN")
                )
            
            # Ensure region is set on the service
            region_service.set_current_region(region)

            # Only log operational commands, not conversational messages
            # should_log = self._should_log_operation(user_message)
            should_log = True
            chat_log = None
            
            if should_log:
                # Create and save chat log for operational commands only
                chat_log = ChatOpsLog(
                    session_id=final_session_id,
                    user_message=user_message,
                    region=region,
                    user_id=final_user_id,
                    user_role=user_role,
                    message_type="query",
                    operation_status="processing"
                )
                db.add(chat_log)
                db.commit()
                db.refresh(chat_log)
            
            # Step 0: Handle confirmations for archive/delete operations (security critical)
            # if self._is_confirmation_message(user_message):
            #     # For confirmations, ensure we have a chat_log
            #     if not chat_log:
            #         chat_log = ChatOpsLog(
            #             session_id=final_session_id,
            #             user_message=user_message,
            #             region=region,
            #             user_id=final_user_id,
            #             user_role=user_role,
            #             message_type="command",
            #             operation_status="processing"
            #         )
            #         db.add(chat_log)
            #         db.commit()
            #         db.refresh(chat_log)
                
            #     return await self._handle_operation_confirmation(
            #         user_message, user_info, db, chat_log, region
            #     )
            
            # # # Step 0.5: Handle general table statistics requests directly (bypass LLM for reliability)
            if self._is_general_stats_request(user_message):
                # General stats requests are not logged as they're lightweight operations
                return await self._handle_general_stats_request(user_info, db, region)
            
            # # Step 0.6: Handle region status requests directly (bypass LLM for reliability)
<<<<<<< HEAD
            if self._is_region_status_request(user_message):
                # Region status requests are not logged as they're lightweight operations
                return await self._handle_region_status_request(user_info, db, region, user_message)
=======
            # if self._is_region_status_request(user_message):
            #     # Region status requests are not logged as they're lightweight operations
            #     return await self._handle_region_status_request(user_info, db, region, user_message)
>>>>>>> cc49615e
            
            # # Step 0.7: Handle greeting messages directly (bypass LLM to avoid clarification)
            # if self._is_greeting_message(user_message):
            #     # Greeting messages are not logged as they're conversational
            #     user_id = user_info.get("username", "anonymous") if user_info else "anonymous"
<<<<<<< HEAD
            #     user_role = user_info.get("role", "Admin") if user_info else "Admin"
=======
            #     user_role = user_info.get("role", "Monitor") if user_info else "Monitor"
>>>>>>> cc49615e
            #     return self._create_welcome_response(user_id, user_role, region)
            
            # Step 1: Let LLM decide everything in one intelligent call
            conversation_history = self._get_conversation_history(final_session_id, db)
            # agent = SQLAgent()
            # answer = await agent.ask_question(conversation_history + "\n User propmt: " + user_message)
            # print(answer)
            try:
                llm_result = await self.llm_service.parse_with_enhanced_tools(
                    user_message=user_message, 
                    conversation_context=conversation_history
                )
                
                if llm_result:
                    # Check if this is a clarification request first (highest priority)
                    if hasattr(llm_result, 'is_clarification_request') and llm_result.is_clarification_request:
                        # Handle clarification request - no need for chat_log since it's just a clarification
                        return await self._handle_llm_clarification_response(llm_result, region)
                    
                    # Check if this is a valid MCP operation (must have mcp_result AND tool_used)
                    if llm_result.mcp_result and getattr(llm_result, 'tool_used', None):
                        # For database operations, ensure we have a chat_log
                        if not chat_log:
                            chat_log = ChatOpsLog(
                                session_id=final_session_id,
                                user_message=user_message,
                                region=region,
                                user_id=final_user_id,
                                user_role=user_role,
                                message_type="query",
                                operation_status="processing"
                            )
                            db.add(chat_log)
                            db.commit()
                            db.refresh(chat_log)
                        
                        # CRITICAL : Store table name, operation type, and filters so confirmation process can find it later
                        if chat_log:
                            chat_log.operation_type = getattr(llm_result, 'tool_used', None)
                            if chat_log.operation_type:
                                chat_log.operation_type = chat_log.operation_type.upper()
                            
                            # Extract table name - handle SQL queries specially
                            table_name = getattr(llm_result, 'table_used', None)
                            if not table_name and chat_log.operation_type == 'EXECUTE_SQL_QUERY':
                                # Extract table name from SQL query result
                                mcp_result = getattr(llm_result, 'mcp_result', {})
                                if mcp_result and mcp_result.get('generated_sql'):
                                    table_name = self._extract_primary_table_from_sql(mcp_result['generated_sql'])
                            
                            chat_log.table_name = table_name
                            filters = getattr(llm_result, 'filters', None)
                            # Ensure filters is properly serializable as JSON
                            if filters is not None and isinstance(filters, dict):
                                chat_log.filters_applied = filters
                            else:
                                chat_log.filters_applied = {} if filters is None else filters
                            db.commit()
                        
                        # Format the response
                        formatted_response = await self._format_response_by_tool(llm_result, region, final_session_id)
                        
                        # CRITICAL : Update ChatOpsLog with the formatted bot response so confirmation can find preview operations
                        if chat_log and formatted_response:
                            chat_log.bot_response = formatted_response.response
                            db.commit()
                        
                        return formatted_response
                    else:
                        # LLM result exists but no valid MCP operation - fall back to conversational
                        return await self._handle_conversational(
                            user_message, user_info, db, chat_log, region, final_session_id
                        )
                else:
                    # No LLM result - conversational response
                    return await self._handle_conversational(
                        user_message, user_info, db, chat_log, region, final_session_id
                    )
            except Exception as e:
                logger.error(f"LLM processing failed: {e}")
                # Fallback to conversational
                return await self._handle_conversational(
                    user_message, user_info, db, chat_log, region, final_session_id
                )
                
        except Exception as e:
            logger.error(f"Error in process_chat: {e}")
            error_message = f"System Error: {str(e)}\n\nThere is an issue in processing chat."
            return ChatResponse(
                response=error_message,
                response_type="error",
                structured_content=self._create_error_structured_content(str(e), region if 'region' in locals() else "UNKNOWN")
            )

    async def _handle_llm_clarification_response(
        self, 
        llm_result, 
        region: str
    ) -> ChatResponse:
        """Handle clarification requests from LLM parsing"""
        try:
            clarification_message = llm_result.clarification_message
            
            # Create structured content for clarification
            structured_content = {
                "type": "clarification_card",
                "title": "Need More Information",
                "icon": "",
                "region": region.upper(),
                "message": clarification_message,
                "suggestions": [
                    "Show activities statistics",
                    "Show transactions statistics", 
                    "Archive activities older than 7 days",
                    "Delete archived records older than 30 days"
                ],
                "context": {
                    "response_type": "clarification",
                    "timestamp": datetime.now().isoformat()
                }
            }
            
            return ChatResponse(
                response=clarification_message,
                response_type="clarification",
                structured_content=structured_content,
                suggestions=[
                    "Show activities statistics",
                    "Show transactions statistics", 
                    "Archive activities older than 7 days",
                    "Delete archived records older than 30 days"
                ]
            )
            
        except Exception as e:
            logger.error(f"Error handling LLM clarification response: {e}")
            # Fallback to error response
            error_message = "I'm having trouble understanding your request. Could you please rephrase it?"
            return ChatResponse(
                response=error_message,
                response_type="error",
                structured_content=self._create_error_structured_content(error_message, region)
            )

    async def _handle_conversational(
        self, 
        user_message: str, 
        user_info: dict, 
        db: Session, 
        chat_log: ChatOpsLog,
        region: str,
        session_id: str = None
    ) -> ChatResponse:
        """Handle conversational messages using LLM without database operations"""
        try:
            # Use provided session_id or get from chat_log
            current_session_id = session_id or (chat_log.session_id if chat_log else f"session_{datetime.now().timestamp()}")
            conversation_history = self._get_conversation_history(current_session_id, db)
            
            user_id = user_info.get("username", "anonymous") if user_info else "anonymous"
            user_role = user_info.get("role", "Admin") if user_info else "Admin"

            # Check if this is a greeting/welcome message
            if self._is_greeting_message(user_message):
                return self._create_welcome_response(user_id, user_role, region)
            
            # Generate conversational response using OpenAI
            llm_response = await self.llm_service.generate_response(
                user_message=user_message,
                user_id=user_id,
                conversation_context=conversation_history
            )
            
            response_text = llm_response.get("response", "I'm here to help with your Cloud Inventory log management questions!")
            suggestions = ["Show table statistics", "Explain safety rules"]

            # Create structured content for conversational responses
            structured_content = self._create_conversational_structured_content(
                response_text, user_role, region, suggestions
            )
            
            # Only update chat log if it exists (for operational messages)
            if chat_log:
                chat_log.bot_response = response_text
                chat_log.operation_status = "conversational"
                db.commit()
            
            return ChatResponse(
                response=response_text,
                suggestions=suggestions,
                response_type="conversational",
                structured_content=structured_content
            )
            
        except Exception as e:
            logger.error(f"Conversational handling error: {e}")
            error_structured_content = self._create_error_structured_content(
                "I'm having trouble responding right now. How can I help you with your log management needs?",
                region
            )
            return ChatResponse(
                response="I'm having trouble responding right now. How can I help you with your log management needs?",
                response_type="error",
                structured_content=error_structured_content
            )

    async def _format_response_by_tool(self, llm_result, region: str, session_id: str = None) -> ChatResponse:
        """Format response based on the MCP tool used by LLM"""
        try:
            mcp_result = llm_result.mcp_result
            tool_used = llm_result.tool_used
            table_used = llm_result.table_used
            
            # Safety check: if tool_used is None or empty, this should not happen with our new logic
            if not tool_used:
                logger.error(f"_format_response_by_tool called with None/empty tool_used. This indicates an issue in the calling logic.")
                error_message = "Processing Error\n\nThere was an issue processing your request. Please try rephrasing it or contact support."
                return ChatResponse(
                    response=error_message,
                    response_type="error",
                    structured_content=self._create_error_structured_content(
                        "Processing error: empty tool name",
                        region
                    )
                )
            
            # Handle special case for general stats requests (all tables)
            if tool_used == "get_table_statssss" and not table_used:
                # This is a general database statistics request
                return self._format_general_stats_response(mcp_result, region)
            
            # Format response based on tool used
            if tool_used == "get_table_statssss":
                return self._format_stats_response(mcp_result, table_used, region)
                
            elif tool_used == "archive_records":
                return self._format_archive_response(mcp_result, table_used, region, session_id)
                
            elif tool_used == "delete_archived_records":
                return self._format_delete_response(mcp_result, table_used, region, session_id)
                
            elif tool_used == "health_check":
                return self._format_health_response(mcp_result, region)
                
            elif tool_used == "region_status":
                format_type = getattr(llm_result, 'filters', {}).get('format', 'full_status')
                return self._format_region_status_response(mcp_result, region, format_type)
                
            elif tool_used == "query_job_logs":
                return self._format_job_logs_response(mcp_result, region)
                
            elif tool_used == "get_job_summary_stats":
                return self._format_job_summary_response(mcp_result, region)
                
            elif tool_used == "execute_sql_query":
                return await self._format_sql_query_response(mcp_result, region, session_id)
                
            else:
                # Unknown or null tool - this should not happen with our new logic
                if tool_used is None:
                    logger.error(f"_format_response_by_tool received None tool_used - this indicates a logic error in the calling code")
                    error_message = f"Processing Error\n\nThere was an issue processing your request. Please try rephrasing it."
                else:
                    logger.warning(f"Unknown MCP tool: {tool_used}")
                    error_message = f"Unknown Operation\n\nThe system tried to use an unknown operation: {tool_used}. Please try rephrasing your request."
                
                return ChatResponse(
                    response=error_message,
                    response_type="error",
                    structured_content=self._create_error_structured_content(
                        f"Unknown operation: {tool_used or 'None'}",
                        region
                    )
                )
                
        except Exception as e:
            logger.error(f"Response formatting error: {e}")
            error_message = f"Processing Error: {str(e)}\n\nPlease try rephrasing your request."
            return ChatResponse(
                response=error_message,
                response_type="error",
                structured_content=self._create_error_structured_content(str(e), region)
            )

    def _is_confirmation_message(self, message: str) -> bool:
        """Check if message is a confirmation for archive/delete operations"""
        message_upper = message.upper().strip()
        
        # More specific confirmation patterns to avoid false matches
        explicit_confirmations = [
            'CONFIRM ARCHIVE', 'CONFIRM DELETE', 'CANCEL', 'ABORT'
        ]
        
        # Check for exact confirmation commands first
        if any(pattern in message_upper for pattern in explicit_confirmations):
            return True
        
        # Check for exact EXECUTE matches (not EXECUTED)
        if message_upper == 'EXECUTE' or message_upper.startswith('EXECUTE '):
            return True
        
        # Only match standalone confirmation words at start/end or as complete message
        standalone_confirmations = ['YES', 'NO', 'PROCEED', 'SURE', 'GO AHEAD', 'DONT']
        
        # Check if message is exactly one of these confirmation words
        if message_upper in standalone_confirmations:
            return True
            
        # Check if message starts or ends with these confirmation words followed/preceded by punctuation
        for pattern in standalone_confirmations:
            if (message_upper.startswith(pattern + ' ') or 
                message_upper.startswith(pattern + ',') or 
                message_upper.startswith(pattern + '.') or
                message_upper.endswith(' ' + pattern) or 
                message_upper.endswith(',' + pattern) or 
                message_upper.endswith('.' + pattern)):
                return True
                
        return False

    def _is_general_stats_request(self, message: str) -> bool:
        """Check if message is asking for general table statistics"""
        message_lower = message.lower().strip()
        general_stats_patterns = [
            'show table statistics', 'table statistics', 'database statistics',
            'show database stats', 'show table stats', 'database stats', 'DB stats',
            'show all table stats', 'show stats for all tables', 'table summary',
            'database summary', 'show all tables', 'list all tables'
        ]
        return any(pattern in message_lower for pattern in general_stats_patterns)

    def _is_region_status_request(self, message: str) -> bool:
        """Check if message is asking for region connection status"""
        message_lower = message.lower().strip()
        region_patterns = [
            'which region', 'current region', 'region status', 'region connection',
            'connected region', 'what region', 'region info', 'show region',
            'region information', 'connection status', 'which region is connected',
            'what region is connected', 'current region status', 'region details',
            'active region', 'what\'s the active region', 'whats the active region',
            'total regions', 'how many regions', 'count of regions', 'number of regions',
            'available regions', 'list regions', 'show all regions', 'all regions'
        ]
        return any(pattern in message_lower for pattern in region_patterns)

    def _determine_region_format_type(self, user_message: str) -> str:
        """Determine the format type for region response based on user message"""
        if not user_message:
            return "full_status"
            
        message_lower = user_message.lower().strip()
        
        # Check for specific question patterns
        if any(pattern in message_lower for pattern in ['which region is connected', 'connected region']):
            return "connected_only"
        elif any(pattern in message_lower for pattern in ['total regions', 'how many regions', 'count of regions', 'number of regions']):
            return "count_only"
        elif any(pattern in message_lower for pattern in ['current region', 'what region', 'active region']) and 'status' not in message_lower:
            return "current_only"
        elif any(pattern in message_lower for pattern in ['available regions', 'list regions', 'show all regions', 'all regions']):
            return "available_list"
        else:
            return "full_status"

    def _is_greeting_message(self, message: str) -> bool:
        """Check if message is a greeting/initialization message"""
        message_lower = message.lower().strip()
        
        # First check for exact simple greetings
        simple_greetings = ['hello', 'hi', 'hey', 'yo', 'greetings', 'howdy']
        if message_lower in simple_greetings:
            return True
        
        # Check for greeting phrases that should be detected (more specific matching)
        greeting_phrases = [
            'good morning', 'good afternoon', 'good evening',
            'logged in as', 'i\'m logged in', 'working with region',
            'selected but not connected'
        ]
        
        for phrase in greeting_phrases:
            if phrase in message_lower:
                return True
        
        # Check for messages that start with greetings
        greeting_starters = ['hello ', 'hi ', 'hey ', 'greetings ']
        for starter in greeting_starters:
            if message_lower.startswith(starter):
                return True
        
        # Check for role-related initialization messages (more specific)
        if message_lower.endswith(' role.') or 'role.' in message_lower:
            return True
        
        return False

    def _should_log_operation(self, message: str) -> bool:
        """Determine if this message should be logged in chatops_log table"""
        message_lower = message.lower().strip()
        
        # Always log operational commands (archive, delete, confirm operations)
        operational_keywords = [
            'archive', 'delete', 'confirm archive', 'confirm delete', 
            'remove', 'purge', 'clean', 'cancel', 'abort'
        ]
        
        # Log complex queries but not simple conversational messages
        query_keywords = [
            'find', 'search', 'query', 'filter', 'count', 'select',
            'where', 'older than', 'newer than', 'between', 'records'
        ]
        
        # Don't log simple conversational messages
        conversational_patterns = [
            'hello', 'hi', 'help', 
            'how are you', 'thanks', 'thank you', 'goodbye', 'bye',
            'what is', 'explain', 'tell me about', 'how does'
        ]
        
        # Don't log simple stats requests (these are lightweight operations)
        simple_stats_patterns = [
            'show stats', 'table stats', 'statistics', 'show table statistics',
            'database stats', 'table summary', 'show all tables'
        ]
        
        # Check if it's a simple conversational message
        if any(pattern in message_lower for pattern in conversational_patterns):
            return False
            
        # Check if it's a simple stats request
        if any(pattern in message_lower for pattern in simple_stats_patterns):
            return False
            
        # Log if it contains operational keywords
        if any(keyword in message_lower for keyword in operational_keywords):
            return True
            
        # Log if it contains complex query keywords
        if any(keyword in message_lower for keyword in query_keywords):
            return True
            
        # Default: don't log (conversational)
        return False

    async def _handle_operation_confirmation(
        self, 
        user_message: str, 
        user_info: dict, 
        db: Session, 
        chat_log: ChatOpsLog,
        region: str
    ) -> ChatResponse:
        """Handle confirmation of archive/delete operations using conversation memory"""
        try:
            # Check if user has permission for operations
            if not user_info or user_info.get("role") != "Admin":
                error_message = "Access Denied\n\nArchive and delete operations require Admin privileges."
                return ChatResponse(
                    response=error_message,
                    response_type="error",
                    structured_content=self._create_error_structured_content(
                        "Archive and delete operations require Admin privileges.",
                        region
                    )
                )
            
            # Get conversation history to understand what operation is being confirmed
            conversation_history = self._get_conversation_history(chat_log.session_id, db, limit=3)
            
            message_upper = user_message.upper()
            
            # Check for cancellation first
            if "CANCEL" in message_upper or "ABORT" in message_upper or "NO" in message_upper:
                # Try to extract table and operation information from recent operations
                recent_logs = db.query(ChatOpsLog).filter(
                    ChatOpsLog.session_id == chat_log.session_id
                ).order_by(ChatOpsLog.timestamp.desc()).limit(5).all()
                
                # Find the most recent preview operation to get table information
                preview_operation = None
                operation_type = "Operation"
                table_name = None
                
                for log in recent_logs:
                    if log.bot_response and ("Archive Preview" in log.bot_response or "Delete Preview" in log.bot_response):
                        preview_operation = log
                        if "Archive Preview" in log.bot_response:
                            operation_type = "Archive Operation"
                        elif "Delete Preview" in log.bot_response:
                            operation_type = "Delete Operation"
                        
                        # Extract table name from stored table_name or from response
                        table_name = preview_operation.table_name
                        if not table_name and preview_operation.bot_response:
                            # Try to extract from response text
                            import re
                            table_match = re.search(r'From Table: (\w+)', preview_operation.bot_response)
                            if table_match:
                                table_name = table_match.group(1)
                        break
                
                # Build response with table information if available
                if table_name:
                    response = f"{operation_type} Cancelled\n\nThe {operation_type.lower()} for table '{table_name}' has been cancelled and will not proceed.\nNo changes have been made to the database."
                    details = [
                        f"Cancelled: {operation_type} for {table_name}",
                        "No changes have been made to the database"
                    ]
                else:
                    response = "Operation Cancelled\n\nThe operation has been cancelled and will not proceed.\nNo changes have been made to the database."
                    details = ["No changes have been made to the database"]
                
                structured_content = {
                    "type": "cancelled_card",
                    "title": f"{operation_type} Cancelled",
                    "icon": "",
                    "region": region.upper(),
                    "table": table_name,  # Add table name for frontend display
                    "message": "The operation has been cancelled and will not proceed.",
                    "details": details,
                    "context": {
                        "response_type": "cancelled",
                        "operation_type": operation_type,
                        "table_name": table_name,
                        "timestamp": datetime.now().isoformat()
                    }
                }
                
                chat_log.bot_response = response
                chat_log.operation_status = "cancelled"
                db.commit()
                
                return ChatResponse(
                    response=response,
                    response_type="cancelled",
                    structured_content=structured_content,
                    context={"cancelled": True, "table": table_name, "operation_type": operation_type}
                )
            
            # Use LLM with conversation context to understand and execute the confirmation
            if "CONFIRM ARCHIVE" in message_upper or "CONFIRM DELETE" in message_upper:
                # Get the most recent operation from conversation history to extract details
                recent_logs = db.query(ChatOpsLog).filter(
                    ChatOpsLog.session_id == chat_log.session_id
                ).order_by(ChatOpsLog.timestamp.desc()).limit(5).all()
                
                # Find the most recent preview operation
                preview_operation = None
                for log in recent_logs:
                    if log.bot_response and ("Archive Preview" in log.bot_response or "Delete Preview" in log.bot_response):
                        preview_operation = log
                        break
                
                if not preview_operation:
                    # Try to find any archive/delete related message in recent history
                    for log in recent_logs:
                        if log.user_message and any(keyword in log.user_message.lower() for keyword in ['archive', 'delete']):
                            preview_operation = log
                            break
                
                if preview_operation:
                    # Direct execution based on stored operation details
                    llm_result = await self._execute_stored_confirmation(
                        message_upper, preview_operation, conversation_history
                    )
                else:
                    # Last resort: Try to parse from conversation history using LLM
                    
                    # CRITICAL : Don't hardcode table names in fallback - this causes wrong table targeting
                    if "CONFIRM ARCHIVE" in message_upper:
                        return ChatResponse(
                            response="Archive Confirmation Failed\n\nCannot determine which table to archive. Please start a new archive operation by saying something like:\n• 'archive transactions older than 7 days'\n• 'archive activities older than 7 days'",
                            response_type="error",
                            structured_content=self._create_error_structured_content(
                                "Cannot determine target table for archive operation. Please start a new operation.",
                                region
                            )
                        )
                    elif "CONFIRM DELETE" in message_upper:
                        return ChatResponse(
                            response="Delete Confirmation Failed\n\nCannot determine which archived table to delete from. Please start a new delete operation by saying something like:\n• 'delete archived transactions older than 30 days'\n• 'delete archived activities older than 30 days'",
                            response_type="error",
                            structured_content=self._create_error_structured_content(
                                "Cannot determine target table for delete operation. Please start a new operation.",
                                region
                            )
                        )
                    else:
                        confirmation_prompt = f"The user is confirming an operation: {user_message}"
                    
                    # Use enhanced LLM parsing with conversation context
                    llm_result = await self.llm_service.parse_with_enhanced_tools(
                        user_message=confirmation_prompt, 
                        conversation_context=conversation_history
                    )
                
                if llm_result and llm_result.mcp_result:
                    # Format the response based on the operation type
                    mcp_result = llm_result.mcp_result
                    
                    if llm_result.tool_used == "archive_records":
                        if mcp_result.get("success"):
                            archived_count = mcp_result.get("archived_count", 0)
                            table_name = llm_result.table_used
                            user_id = user_info.get("username", "admin")
                            
                            response = f"Archive Operation Completed - {region.upper()} Region\n\n"
                            response += f"Successfully archived {archived_count:,} records\n"
                            response += f"From: {table_name}\n"
                            response += f"To: {self._get_archive_table_name(table_name)}\n"
                            response += f"Executed by: {user_id}\n\n"
                            response += "Records have been moved from the main table to the archive table."
                            
                            structured_content = {
                                "type": "success_card",
                                "title": "Archive Completed",
                                "region": region.upper(),
                                "details": [
                                    f"Successfully archived {archived_count:,} records",
                                    f"From: {table_name}",
                                    f"To: {self._get_archive_table_name(table_name)}",
                                    f"Executed by: {user_id}"
                                ]
                            }
                            
                            chat_log.bot_response = response
                            chat_log.operation_status = "archive_completed"
                            chat_log.records_affected = archived_count
                            chat_log.filters_applied = getattr(llm_result, 'filters', None)
                            db.commit()
                            
                            return ChatResponse(
                                response=response,
                                response_type="archive_completed",
                                structured_content=structured_content,
                                context={
                                    "operation": "archive",
                                    "archived_count": archived_count,
                                    "table": table_name,
                                    "confirmed": True
                                }
                            )
                        else:
                            error_msg = mcp_result.get("error", "Archive operation failed")
                            response = f"Archive Operation Failed\n\n{error_msg}"
                            
                            structured_content = self._create_error_structured_content(error_msg, region)
                            
                            chat_log.bot_response = response
                            chat_log.operation_status = "archive_failed"
                            chat_log.filters_applied = getattr(llm_result, 'filters', None)
                            db.commit()
                            
                            return ChatResponse(
                                response=response,
                                response_type="error",
                                structured_content=structured_content
                            )
                            
                    elif llm_result.tool_used == "delete_archived_records":
                        if mcp_result.get("success"):
                            deleted_count = mcp_result.get("deleted_count", 0)
                            table_name = llm_result.table_used
                            user_id = user_info.get("username", "admin")
                            
                            response = f"Delete Operation Completed - {region.upper()} Region\n\n"
                            response += f"Successfully deleted {deleted_count:,} records\n"
                            response += f"From: {table_name}\n"
                            response += f"Executed by: {user_id}\n\n"
                            response += "Records have been permanently removed from the archive table."
                            
                            structured_content = {
                                "type": "success_card",
                                "title": "Delete Completed",
                                "region": region.upper(),
                                "details": [
                                    f"Successfully deleted {deleted_count:,} records",
                                    f"From: {table_name}",
                                    f"Executed by: {user_id}",
                                    "Records have been permanently removed"
                                ]
                            }
                            
                            chat_log.bot_response = response
                            chat_log.operation_status = "delete_completed"
                            chat_log.records_affected = deleted_count
                            chat_log.filters_applied = getattr(llm_result, 'filters', None)
                            db.commit()
                            
                            return ChatResponse(
                                response=response,
                                response_type="delete_completed",
                                structured_content=structured_content,
                                context={
                                    "operation": "delete",
                                    "deleted_count": deleted_count,
                                    "table": table_name,
                                    "confirmed": True
                                }
                            )
                        else:
                            error_msg = mcp_result.get("error", "Delete operation failed")
                            response = f"Delete Operation Failed\n\n{error_msg}"
                            
                            structured_content = self._create_error_structured_content(error_msg, region)
                            
                            chat_log.bot_response = response
                            chat_log.operation_status = "delete_failed"
                            chat_log.filters_applied = getattr(llm_result, 'filters', None)
                            db.commit()
                            
                            return ChatResponse(
                                response=response,
                                response_type="error",
                                structured_content=structured_content
                            )
                else:
                    # LLM failed to process the confirmation - use direct fallback
                    logger.error(f"Confirmation processing failed: llm_result={llm_result}, conversation_history length={len(conversation_history)}")
                    
                    # Direct fallback execution without LLM
                    try:
                        fallback_result = await self._execute_direct_confirmation_fallback(
                            message_upper, user_info, region
                        )
                        
                        if fallback_result:
                            return fallback_result
                        
                    except Exception as fallback_error:
                        logger.error(f"Direct confirmation fallback also failed: {fallback_error}")
                    
                    # If everything fails, return error
                    error_message = "Confirmation Processing Failed\n\nThe system failed to process your confirmation. Please try again.\n\nTip: Try saying 'archive activities' or 'delete archived activities' to start a new operation."
                    return ChatResponse(
                        response=error_message,
                        response_type="error",
                        structured_content=self._create_error_structured_content(
                            "The system failed to process your confirmation. Please try again.",
                            region
                        )
                    )
            
            # If we get here, the confirmation was not understood
            error_message = "Invalid Confirmation\n\nPlease type 'CONFIRM ARCHIVE', 'CONFIRM DELETE', or 'CANCEL' to proceed."
            return ChatResponse(
                response=error_message,
                response_type="error",
                structured_content=self._create_error_structured_content(
                    "Invalid confirmation command. Please type 'CONFIRM ARCHIVE', 'CONFIRM DELETE', or 'CANCEL' to proceed.",
                    region
                )
            )
            
        except Exception as e:
            logger.error(f"Confirmation handling error: {e}")
            error_message = f"Error processing confirmation: {str(e)}"
            return ChatResponse(
                response=error_message,
                response_type="error",
                structured_content=self._create_error_structured_content(str(e), region)
            )

    async def _execute_stored_confirmation(
        self, 
        message_upper: str, 
        preview_operation: ChatOpsLog, 
        conversation_history: str
    ) -> Any:
        """Execute confirmation based on stored preview operation details"""
        try:
            from cloud_mcp.server import archive_records, delete_archived_records
            
            # Extract operation details from the preview operation user message
            # This is more reliable than parsing LLM responses
            user_message = preview_operation.user_message.lower()
            
            # Determine operation type and table
            if "CONFIRM ARCHIVE" in message_upper:
                # CRITICAL FIX: Use the stored table name from the preview operation
                table_name = preview_operation.table_name
                
                # Fallback logic if table_name is not stored (backward compatibility)
                if not table_name:
                    if "activities" in user_message or "activity" in user_message:
                        table_name = "dsiactivities"
                    elif "transaction" in user_message:
                        table_name = "dsitransactionlog"
                    else:
                        # Try to extract from bot response if available
                        if preview_operation.bot_response and "dsitransactionlog" in preview_operation.bot_response.lower():
                            table_name = "dsitransactionlog"
                        elif preview_operation.bot_response and "dsiactivities" in preview_operation.bot_response.lower():
                            table_name = "dsiactivities"
                        else:
                            # Last resort fallback
                            table_name = "dsiactivities"
                
                # Extract filters from original user message
                filters = self._extract_filters_from_message(user_message)
                filters["confirmed"] = True
                
                # Execute archive operation
                mcp_result = await archive_records(table_name, filters, "system")
                
                # Create mock LLM result structure
                class MockLLMResult:
                    def __init__(self, tool, table, filters, result):
                        self.tool_used = tool
                        self.table_used = table
                        self.filters = filters
                        self.mcp_result = result
                
                return MockLLMResult("archive_records", table_name, filters, mcp_result)
                
            elif "CONFIRM DELETE" in message_upper:
                # CRITICAL FIX: Use the stored table name from the preview operation
                table_name = preview_operation.table_name
                
                # Fallback logic if table_name is not stored (backward compatibility)
                if not table_name:
                    if "activities" in user_message or "activity" in user_message:
                        table_name = "dsiactivities"
                    elif "transaction" in user_message:
                        table_name = "dsitransactionlog"
                    else:
                        # Try to extract from bot response if available
                        if preview_operation.bot_response and "dsitransactionlog" in preview_operation.bot_response.lower():
                            table_name = "dsitransactionlog"
                        elif preview_operation.bot_response and "dsiactivities" in preview_operation.bot_response.lower():
                            table_name = "dsiactivities"
                        else:
                            # Last resort fallback
                            table_name = "dsiactivities"
                
                # Extract filters from original user message
                filters = self._extract_filters_from_message(user_message)
                filters["confirmed"] = True
                
                # Execute delete operation
                mcp_result = await delete_archived_records(table_name, filters, "system")
                
                # Create mock LLM result structure
                class MockLLMResult:
                    def __init__(self, tool, table, filters, result):
                        self.tool_used = tool
                        self.table_used = table
                        self.filters = filters
                        self.mcp_result = result
                
                return MockLLMResult("delete_archived_records", table_name, filters, mcp_result)
                
            else:
                logger.warning(f"Unknown confirmation type: {message_upper}")
                return None
            
        except Exception as e:
            logger.error(f"Error in stored confirmation execution: {e}")
            import traceback
            logger.error(f"Traceback: {traceback.format_exc()}")
            return None

    def _extract_table_names_from_sql(self, sql_query: str) -> List[str]:
        """Extract table names from SQL query"""
        import re
        
        if not sql_query:
            return []
        
        # Convert to uppercase for matching
        sql_upper = sql_query.upper()
        
        tables = []
        
        # Extract all table names from FROM and JOIN clauses
        from_pattern = r'\bFROM\s+([a-zA-Z_][a-zA-Z0-9_]*)'
        join_pattern = r'\b(?:INNER\s+|LEFT\s+|RIGHT\s+|FULL\s+)?JOIN\s+([a-zA-Z_][a-zA-Z0-9_]*)'
        
        # Find all FROM matches
        from_matches = re.findall(from_pattern, sql_upper)
        tables.extend([match.lower() for match in from_matches])
        
        # Find all JOIN matches
        join_matches = re.findall(join_pattern, sql_upper)
        tables.extend([match.lower() for match in join_matches])
        
        # Filter to only include our known database tables
        known_tables = [
            'dsiactivities', 'dsitransactionlog', 'job_logs',
            'dsiactivitiesarchive', 'dsitransactionlogarchive'
        ]
        
        filtered_tables = []
        for table in tables:
            if table in known_tables:
                filtered_tables.append(table)
            # Also check if it contains our table names (for aliases like 'a' for activities)
            elif any(known in table for known in known_tables):
                filtered_tables.append(table)
        
        # Remove duplicates and return
        return list(set(filtered_tables))
    
    def _extract_primary_table_from_sql(self, sql_query: str) -> str:
        """Extract the primary table name from SQL query (FROM clause)"""
        tables = self._extract_table_names_from_sql(sql_query)
        if not tables:
            return None
            
        # Prioritize main tables over archive tables
        main_tables = [t for t in tables if not t.endswith('archive')]
        if main_tables:
            return main_tables[0]
        
        # Return first table if no main tables found
        return tables[0] if tables else None

    async def _extract_filters_from_message(self, message: str) -> dict:
        """Extract date filters from user message using LLM"""
        filters = {}
        
        try:
            # Use LLM date filter for intelligent parsing
            from services.llm_date_filter import LLMDateFilter
            
            llm_date_filter = LLMDateFilter()
            date_result = await llm_date_filter.parse_date_filter(message)
            
            if date_result and date_result.get("success") and date_result.get("confidence", 0) >= 0.7:
                filters["date_filter"] = date_result.get("description", message)
                if "start_date" in date_result and "end_date" in date_result:
                    filters["date_range"] = {
                        "start_date": date_result["start_date"],
                        "end_date": date_result["end_date"]
                    }
                # Also include the formats for database queries
                if "formats" in date_result:
                    filters["formats"] = date_result["formats"]
                    
        except Exception as e:
            # Fallback to basic parsing if LLM fails
            import re
            if "older than" in message:
                match = re.search(r'older than (\d+)\s*(day|month|year)', message)
                if match:
                    number = match.group(1)
                    unit = match.group(2)
                    if not unit.endswith('s'):
                        unit += 's'
                    filters["date_filter"] = f"older_than_{number}_{unit}"
        
        return filters

    async def _execute_direct_confirmation_fallback(
        self, 
        message_upper: str, 
        user_info: dict, 
        region: str
    ) -> ChatResponse:
        """Direct confirmation fallback when all parsing fails"""
        try:
            from cloud_mcp.server import execute_confirmed_archive, execute_confirmed_delete
            
            # Use default operations with system safety filters
            if "CONFIRM ARCHIVE" in message_upper:
                # This fallback should not be used as it can't reliably determine the intended table
                return ChatResponse(
                    response="Archive Confirmation Failed\n\nCannot determine which table to archive. Please start a new archive operation by saying something like:\n• 'archive transactions older than 7 days'\n• 'archive activities older than 7 days'",
                    response_type="error",
                    structured_content=self._create_error_structured_content(
                        "Cannot determine target table for archive operation. Please start a new operation.",
                        region
                    )
                )
                    
            elif "CONFIRM DELETE" in message_upper:
                # This fallback should not be used as it can't reliably determine the intended table
                return ChatResponse(
                    response="Delete Confirmation Failed\n\nCannot determine which archived table to delete from. Please start a new delete operation by saying something like:\n• 'delete archived transactions older than 60 days'\n• 'delete archived activities older than 60 days'",
                    response_type="error",
                    structured_content=self._create_error_structured_content(
                        "Cannot determine target table for delete operation. Please start a new operation.",
                        region
                    )
                )
            
            return None
            
        except Exception as e:
            logger.error(f"Direct confirmation fallback error: {e}")
            return None

    def _get_conversation_history(self, session_id: str, db: Session, limit: int = 5) -> str:
        """Get recent conversation history for LLM context"""
        try:
            # Get recent chat logs for this session (last 5 exchanges)
            recent_logs = db.query(ChatOpsLog).filter(
                ChatOpsLog.session_id == session_id
            ).order_by(ChatOpsLog.timestamp.desc()).limit(limit * 2).all()  # *2 to get both user and bot messages
            
            if not recent_logs:
                return "No previous conversation history."
            
            # Build conversation context
            conversation = []
            recent_logs.reverse()  # Order chronologically
            
            for log in recent_logs:
                if log.user_message:
                    conversation.append(f"User: {log.user_message}")
                    # Add table context information for better LLM understanding
                    if log.table_name:
                        conversation.append(f"[Context: Previous operation on table: {log.table_name}]")
                    
                    # Add job log context information
                    if log.operation_type in ['QUERY_JOB_LOGS', 'GET_JOB_SUMMARY_STATS'] and log.filters_applied:
                        job_context_parts = []
                        filters = log.filters_applied
                        
                        if filters.get('job_types'):
                            job_context_parts.append(f"job_types: {filters['job_types']}")
                        if filters.get('status_filters'):
                            job_context_parts.append(f"status: {filters['status_filters']}")
                        if filters.get('table_filters'):
                            job_context_parts.append(f"tables: {filters['table_filters']}")
                        if filters.get('date_filters'):
                            job_context_parts.append(f"date_range: {filters['date_filters']}")
                        
                        # Add specific filter information
                        if filters.get('failed_only'):
                            job_context_parts.append("status: FAILED")
                        elif filters.get('successful_only'):
                            job_context_parts.append("status: SUCCESS")
                        elif filters.get('status'):
                            job_context_parts.append(f"status: {filters['status']}")
                        
                        if filters.get('job_type'):
                            job_context_parts.append(f"job_type: {filters['job_type']}")
                        
                        if filters.get('date_range'):
                            job_context_parts.append(f"date_range: {filters['date_range']}")
                        
                        if job_context_parts:
                            conversation.append(f"[Job Context: Previous job query with {', '.join(job_context_parts)}]")
                        else:
                            conversation.append(f"[Job Context: Previous job logs operation]")
                            
                if log.bot_response:
                    conversation.append(f"Assistant: {log.bot_response}")
            
            # Limit total context length to avoid token limits
            context = "\n".join(conversation[-10:])  # Last 10 messages (5 exchanges)
            
            if len(context) > 2000:  # Truncate if too long
                context = context[-2000:]
                context = "...[conversation truncated]...\n" + context
            
            return f"Previous conversation:\n{context}\n\nCurrent message:"
            
        except Exception as e:
            logger.error(f"Error getting conversation history: {e}")
            return "No previous conversation history."

    async def _handle_general_stats_request(self, user_info: dict, db: Session, region: str) -> ChatResponse:
        """Handle general table statistics request showing all tables"""
        try:
            from services.database_service import DatabaseService
            from services.region_service import get_region_service
            
            # Get regional database session
            region_service = get_region_service()
            
            # Ensure region is connected
            if not region_service.is_connected(region):
                connected, message = await region_service.connect_to_region(region)
                if not connected:
                    error_msg = f"Failed to connect to region {region}: {message}"
                    return ChatResponse(
                        response=f"Connection Error - {region.upper()} Region\n\n{error_msg}",
                        response_type="error",
                        structured_content=self._create_error_structured_content(error_msg, region)
                    )
            
            region_db_session = region_service.get_session(region)
            
            try:
                # Use database service to get detailed stats
                db_service = DatabaseService(region_db_session)
                stats_result = await db_service.get_detailed_table_stats()
                
                if not stats_result.get("success"):
                    error_msg = stats_result.get("error", "Failed to get statistics")
                    return ChatResponse(
                        response=f"Statistics Error - {region.upper()} Region\n\n{error_msg}",
                        response_type="error",
                        structured_content=self._create_error_structured_content(error_msg, region)
                    )
                
                # Format structured response
                return self._format_general_stats_response(stats_result, region)
                
            finally:
                region_db_session.close()
                
        except Exception as e:
            logger.error(f"Error handling general stats request: {e}")
            error_msg = f"Failed to retrieve table statistics: {str(e)}"
            return ChatResponse(
                response=f"Statistics Error - {region.upper()} Region\n\n{error_msg}",
                response_type="error",
                structured_content=self._create_error_structured_content(error_msg, region)
            )

    async def _handle_region_status_request(self, user_info: dict, db: Session, region: str, user_message: str = "") -> ChatResponse:
        """Handle region connection status request directly"""
        try:
            from cloud_mcp.server import region_status
            
            # Execute region status MCP tool
            mcp_result = await region_status()
            
            # Determine format type based on user message
            format_type = self._determine_region_format_type(user_message)
            
            # Format the response with the appropriate format
            return self._format_region_status_response(mcp_result, region, format_type)
                
        except Exception as e:
            logger.error(f"Error handling region status request: {e}")
            error_msg = f"Failed to retrieve region status: {str(e)}"
            return ChatResponse(
                response=f"Region Status Error\n\n{error_msg}",
                response_type="error",
                structured_content=self._create_error_structured_content(error_msg, region)
            )

    def _format_stats_response(self, mcp_result: dict, table_name: str, region: str) -> ChatResponse:
        """Format table statistics response with structured content"""
        if not mcp_result.get("success"):
            error_msg = mcp_result.get("error", "Unknown error")
            error_message = f"Stats Error - {region.upper()} Region\n\n{error_msg}"
            return ChatResponse(
                response=error_message,
                response_type="error",
                structured_content=self._create_error_structured_content(error_msg, region)
            )
        
        # Build statistics display - MCP result returns data at root level
        filtered_count = mcp_result.get("record_count", 0)  # This is the filtered count (or total if no filter)
        filter_description = mcp_result.get("filter_description")
        filter_applied = mcp_result.get("filter_applied")
        
        # Determine if filters were applied
        has_filter = bool(filter_applied or filter_description)
        
        # Plain text response for backward compatibility
        is_activity_transaction_archive = table_name in ['dsiactivities', 'dsitransactionlog', 'dsiactivitiesarchive', 'dsitransactionlogarchive']
        
        response = f"Table Statistics - {region.upper()} Region\n\n"
        response += f"Table: {table_name}\n"
        
        if has_filter:
            # Show filtered count as primary when filters are applied
            if is_activity_transaction_archive:
                response += f"Records: **{filtered_count:,}**\n"
            else:
                response += f"Records: **{filtered_count:,}**\n"
            response += f"Filter: Records {filter_description}\n"
        else:
            # Show total count when no filters are applied
            if is_activity_transaction_archive:
                response += f"Total Records: **{filtered_count:,}**\n"
            else:
                response += f"Total Records: **{filtered_count:,}**\n"

        # Structured content for rich rendering
        structured_content = {
            "type": "stats_card",
            "title": f"Table Statistics",
            "icon": "",
            "table_name": table_name,
            "region": region.upper(),
            "stats": []
        }
        
        # Add appropriate stats based on whether filters are applied
        if has_filter:
            # Primary stat is the filtered count only
            structured_content["stats"].append({
                "label": f"{filter_description}", 
                "value": f"{filtered_count:,}", 
                "type": "number", 
                "highlight": True
            })
        else:
            # Primary stat is the total count
            structured_content["stats"].append({
                "label": "Total Records", 
                "value": f"{filtered_count:,}", 
                "type": "number", 
                "highlight": True
            })
        
        return ChatResponse(
            response=response,
            response_type="stats",
            structured_content=structured_content,
            context={"count": filtered_count, "table": table_name, "tool": "get_table_statss", "has_filter": has_filter}
        )

    def _format_query_response(self, mcp_result: dict, table_name: str, region: str) -> ChatResponse:
        """Format query results response with structured content"""
        if not mcp_result.get("success"):
            error_msg = mcp_result.get("error", "Unknown error")
            error_message = f"Query Error - {region.upper()} Region\n\n{error_msg}"
            return ChatResponse(
                response=error_message,
                response_type="error",
                structured_content=self._create_error_structured_content(error_msg, region)
            )
        
        records = mcp_result.get("records", [])
        total_found = mcp_result.get("total_records", len(records))
        
        # Plain text response for backward compatibility
        response = f"Table Statistics"
        response += f"Table: {table_name}\n"
        response += f"**Total Records Found: {total_found:,}**\n\n"

        if total_found > 0:
            response += f"Found **{total_found:,}** records\n"
        else:
            response += "No matching records found.\n"
        
        # Structured content as stats card (no table data shown)
        structured_content = {
            "type": "stats_card",
            "title": f"Table Statistics",
            "icon": "",
            "table_name": table_name,
            "region": region.upper(),
            "stats": [
                {"label": "Total Records Found", "value": f"{total_found:,}", "type": "number", "highlight": True},
            ]
        }
        
        return ChatResponse(
            response=response,
            response_type="query_results",
            structured_content=structured_content,
            context={"count": total_found, "records_shown": len(records), "table": table_name}
        )

    def _format_general_stats_response(self, stats_result: dict, region: str) -> ChatResponse:
        """Format general table statistics response showing all tables"""
        detailed_stats = stats_result.get("detailed_stats", {})
        
        # Separate main and archive tables
        main_tables = []
        archive_tables = []
        
        for table_name, stats in detailed_stats.items():
            table_data = {
                "name": table_name,
                "table_name": table_name,
                "total_records": stats.get("total_count", 0),
                "age_based_count": stats.get("older_count", 0),
                "age_days": stats.get("older_than_days", 0),
                "error": stats.get("error")
            }
            
            if stats.get("type") == "main":
                main_tables.append(table_data)
            else:
                archive_tables.append(table_data)
        
        # Build plain text response
        response = f"Database Statistics - {region.upper()} Region\n\n"
        
        # Main Tables Section
        response += "Main Tables:\n"
        for table in main_tables:
            if table["error"]:
                response += f"• {table['name']}: Error - {table['error']}\n"
            else:
                response += f"• {table['name']}: **{table['total_records']:,}** total records"
                if table['age_based_count'] > 0:
                    response += f", **{table['age_based_count']:,}** records older than {table['age_days']} days\n"
                else:
                    response += "\n"
        
        response += "\n📦 Archive Tables:\n"
        for table in archive_tables:
            if table["error"]:
                response += f"• {table['name']}: Error - {table['error']}\n"
            else:
                response += f"• {table['name']}: **{table['total_records']:,}** total records"
                if table['age_based_count'] > 0:
                    response += f", **{table['age_based_count']:,}** records older than {table['age_days']} days\n"
                else:
                    response += "\n"
        
        # Build structured content
        structured_content = {
            "type": "database_overview",
            "title": f"Database Statistics",
            "region": region.upper(),
            "main_tables": main_tables,
            "archive_tables": archive_tables,
            "summary": {
                "total_main_records": sum(t["total_records"] for t in main_tables if not t["error"]),
                "total_archive_records": sum(t["total_records"] for t in archive_tables if not t["error"]),
                "main_tables_count": len([t for t in main_tables if not t["error"]]),
                "archive_tables_count": len([t for t in archive_tables if not t["error"]])
            }
        }
        
        return ChatResponse(
            response=response,
            response_type="database_overview",
            structured_content=structured_content,
            context={"region": region, "tool": "general_stats", "table_count": len(detailed_stats)}
        )

    def _format_archive_response(self, mcp_result: dict, table_name: str, region: str, session_id: str = None) -> ChatResponse:
        """Format archive operation response with confirmation if needed"""
        count = mcp_result.get('archived_count', 0)
        
        # Check if this is a preview (confirmation needed)
        if mcp_result.get('requires_confirmation', False):
            response = f"Archive Preview - {region.upper()} Region\n\n"
            response += f"Ready to Archive: **{count:,} records** \n"
            response += f"From Table: {table_name}\n"
            response += f"To Table: {self._get_archive_table_name(table_name)}\n\n"
            response += f"This will move records from main table to archive table.\n"
            
            # Add safety information about default filters if no specific date filters were provided
            if not mcp_result.get('filters', {}).get('date_filter'):
                response += "Safety Filter Applied: Only records older than 7 days will be archived.\n"

            response += "Click 'CONFIRM ARCHIVE' to proceed or 'CANCEL' to abort."
            
            # Structured content for confirmation
            structured_content = {
                "type": "confirmation_card",
                "title": "Archive Preview",
                "region": region.upper(),
                "count": count,  # Add count for frontend display
                "table": table_name,  # Add table name
                "details": [
                    f"Ready to Archive: {count:,} records",
                    f"From Table: {table_name}",
                    f"To Table: {self._get_archive_table_name(table_name)}",
                    "This will move records from main table to archive table.",
                    "Click 'CONFIRM ARCHIVE' to proceed or 'CANCEL' to abort."
                ]
            }
            
            return ChatResponse(
                response=response,
                response_type="archive_confirmation",
                structured_content=structured_content,
                requires_confirmation=True,
                operation_data={
                    "confirmation_id": f"archive_{table_name}_{count}",
                    "operation": "ARCHIVE",
                    "details": f"Ready to Archive: {count:,} records from {table_name}",
                    "count": count,
                    "table": table_name
                },
                context={"count": count, "tool": "archive_records", "table": table_name}
            )
        
        # Handle case where there are no records to archive
        if count == 0:
            response = f"Archive Result - {region.upper()} Region\n\n"
            response += f"No records found matching the criteria (Older than 7 days)\n"
            response += f"Table: {table_name}\n\n"
            response += "No archive operation was needed."
            
            # Structured content for no records
            structured_content = {
                "type": "success_card",
                "title": "Archive Result",
                "region": region.upper(),
                "details": [
                    f"Table: {table_name}",
                    "No records found matching the criteria (Older than 7 days)",
                    "No archive operation was needed"
                ]
            }
            
            return ChatResponse(
                response=response,
                response_type="archive_info",
                structured_content=structured_content,
                requires_confirmation=False,
                context={"count": 0, "tool": "archive_records", "table": table_name}
            )
        
        # This is the actual result
        if mcp_result.get("success"):
            response = f"Archive Operation Completed - {region.upper()} Region\n\n"
            response += f"Successfully archived {count:,} records\n"
            response += f"From: {table_name}\n"
            response += f"To: {self._get_archive_table_name(table_name)}\n\n"
            response += "Records have been moved from the main table to the archive table."
            
            # Structured content for success
            structured_content = {
                "type": "success_card",
                "title": "Archive Completed",
                "region": region.upper(),
                "details": [
                    f"Successfully archived {count:,} records",
                    f"From: {table_name}",
                    f"To: {self._get_archive_table_name(table_name)}"
                ]
            }
        else:
            error_msg = mcp_result.get("error", "Archive failed")
            response = f"Archive Error - {region.upper()} Region\n\n{error_msg}"
            structured_content = self._create_error_structured_content(error_msg, region)
        
        return ChatResponse(
            response=response,
            response_type="archive_result",
            structured_content=structured_content,
            context={"count": count, "tool": "archive_records", "table": table_name}
        )

    def _format_delete_response(self, mcp_result: dict, table_name: str, region: str, session_id: str = None) -> ChatResponse:
        """Format delete operation response with confirmation if needed"""
        count = mcp_result.get('deleted_count', 0)
        
        # Check if this is a preview (confirmation needed)
        if mcp_result.get('requires_confirmation', False):
            response = f"Delete Preview - {region.upper()} Region\n\n"
            response += f"Ready to Delete: **{count:,} records**\n"
            response += f"From Table: {table_name}\n\n"
            response += "WARNING: THIS WILL PERMANENTLY DELETE RECORDS\n"
            
            # Add safety information about default filters if no specific date filters were provided
            if not mcp_result.get('filters', {}).get('date_filter'):
                response += "🛡️ Safety Filter Applied: Only archived records older than 30 days will be deleted.\n"
            
            response += "\nType 'CONFIRM DELETE' to proceed or 'CANCEL' to abort."
            
            # Structured content for confirmation
            structured_content = {
                "type": "confirmation_card",
                "title": "Delete Preview",
                "region": region.upper(),
                "count": count,  # Add count for frontend display
                "table": table_name,  # Add table name
                "details": [
                    f"Ready to Delete: {count:,} records",
                    f"From Table: {table_name}",
                    "WARNING: THIS WILL PERMANENTLY DELETE RECORDS",
                    "Type 'CONFIRM DELETE' to proceed or 'CANCEL' to abort."
                ]
            }
            
            return ChatResponse(
                response=response,
                response_type="delete_confirmation",
                structured_content=structured_content,
                requires_confirmation=True,
                operation_data={
                    "confirmation_id": f"delete_{table_name}_{count}",
                    "operation": "DELETE",
                    "details": f"Ready to Delete: {count:,} records from {table_name}",
                    "count": count,
                    "table": table_name
                },
                context={"count": count, "tool": "delete_archived_records", "table": table_name}
            )
        
        # Handle case where there are no records to delete
        if count == 0:
            response = f"Delete Result - {region.upper()} Region\n\n"
            response += f"No records found matching the criteria (Older than 30 days)\n"
            response += f"Table: {table_name}\n\n"
            response += "No delete operation was needed."
            
            # Structured content for no records
            structured_content = {
                "type": "success_card",
                "title": "Delete Result",
                "region": region.upper(),
                "details": [
                    f"Table: {table_name}",
                    "No records found matching the criteria (Older than 30 days)",
                    "No delete operation was needed"
                ]
            }
            
            return ChatResponse(
                response=response,
                response_type="delete_info",
                structured_content=structured_content,
                requires_confirmation=False,
                context={"count": 0, "tool": "delete_archived_records", "table": table_name}
            )
        
        # This is the actual result
        if mcp_result.get("success"):
            response = f"Delete Operation Completed - {region.upper()} Region\n\n"
            response += f"Successfully deleted {count:,} records\n"
            response += f"From: {table_name}\n\n"
            response += "Records have been permanently removed."
            
            # Structured content for success
            structured_content = {
                "type": "success_card",
                "title": "Delete Completed",
                "region": region.upper(),
                "details": [
                    f"Successfully deleted {count:,} records",
                    f"From: {table_name}",
                    "Records have been permanently removed"
                ]
            }
        else:
            error_msg = mcp_result.get("error", "Delete failed")
            response = f"Delete Error - {region.upper()} Region\n\n{error_msg}"
            structured_content = self._create_error_structured_content(error_msg, region)
        
        return ChatResponse(
            response=response,
            response_type="delete_result",
            structured_content=structured_content,
            context={"count": count, "tool": "delete_archived_records", "table": table_name}
        )

    def _format_health_response(self, mcp_result: dict, region: str) -> ChatResponse:
        """Format health check response"""
        if mcp_result.get("success"):
            response = f"System Health Check - {region.upper()} Region\n\n"
            response += "All database connections and services are operational."
            
            structured_content = {
                "type": "success_card",
                "title": "System Health Check",
                "region": region.upper(),
                "details": [
                    "All database connections are operational",
                    "Services are running normally",
                    "System is ready for operations"
                ]
            }
        else:
            error_msg = mcp_result.get("error", "Health check failed")
            response = f"System Health Issues - {region.upper()} Region\n\n{error_msg}"
            structured_content = self._create_error_structured_content(error_msg, region)
        
        return ChatResponse(
            response=response,
            response_type="health_check",
            structured_content=structured_content,
            context={"tool": "health_check"}
        )

    def _format_region_status_response(self, mcp_result: dict, region: str, format_type: str = "full_status") -> ChatResponse:
        """Format region status response with variable output based on user intent"""
        if not mcp_result.get("success"):
            error_msg = mcp_result.get("error", "Failed to get region status")
            response = f"Region Status Error\n\n{error_msg}"
            return ChatResponse(
                response=response,
                response_type="error",
                structured_content=self._create_error_structured_content(error_msg, region)
            )
        
        current_region = mcp_result.get("current_region")
        default_region = mcp_result.get("default_region")
        available_regions = mcp_result.get("available_regions", [])
        connection_status = mcp_result.get("connection_status", {})
        connected_regions = mcp_result.get("connected_regions", [])
        
        total_regions = len(available_regions)
        connected_count = len(connected_regions)
        
        # Variable response based on user intent
        if format_type == "connected_only":
            # User asked "Which region is connected?"
            if connected_count == 0:
                response = "No regions are currently connected."
            elif connected_count == 1:
                response = f"{connected_regions[0].upper()}"
            else:
                response = f"{', '.join([r.upper() for r in connected_regions])}"
                
        elif format_type == "count_only":
            # User asked "Total regions" or "How many regions"
            response = f"There are {total_regions} regions."
            
        elif format_type == "current_only":
            # User asked "Current region" or "What region"
            if current_region:
                is_connected = connection_status.get(current_region, False)
                connection_text = " (Connected)" if is_connected else " (Disconnected)"
                response = f"{current_region.upper()}{connection_text}"
            else:
                response = f"No active region (using default: {default_region.upper()})"
                
        elif format_type == "available_list":
            # User asked "Available regions" or "List regions"
            response = f"Available regions: {', '.join([r.upper() for r in available_regions])}"
            
        else:
            # Default full status (existing behavior)
            response = f"Region Status Information\n\n"
            
            if connected_count == 0:
                response += f"There are **{total_regions} regions** available ({', '.join([r.upper() for r in available_regions])}), of which currently **none is connected**.\n\n"
            elif connected_count == 1:
                connected_region = connected_regions[0]
                response += f"There are **{total_regions} regions** available ({', '.join([r.upper() for r in available_regions])}), of which currently **{connected_region.upper()}** is connected.\n\n"
            else:
                connected_list = ', '.join([r.upper() for r in connected_regions])
                response += f"There are **{total_regions} regions** available ({', '.join([r.upper() for r in available_regions])}), of which currently **{connected_list}** are connected.\n\n"
            
            if current_region:
                is_connected = connection_status.get(current_region, False)
                connection_text = "Connected" if is_connected else "Disconnected"
                response += f"**Active Region:** {current_region.upper()} ({connection_text})\n"
            else:
                response += f"**Active Region:** None (using default: {default_region.upper()})\n"
            
            if default_region and default_region != current_region:
                response += f"**Default Region:** {default_region.upper()}"
        
        # Create unified structured content for all region responses using LLM-generated content
        structured_content = {
            "type": "region_status_card",
            "title": "Region Information",
            "content": response,  # Always use LLM-generated content
            "format_type": format_type,
            # Keep metadata for potential future use
            "current_region": current_region,
            "default_region": default_region,
            "available_regions": available_regions,
            "connection_status": connection_status,
            "connected_regions": connected_regions,
            "summary": {
                "total_regions": total_regions,
                "connected_count": connected_count,
                "all_connected": connected_count == total_regions,
                "none_connected": connected_count == 0
            }
        }
        
        return ChatResponse(
            response=response,
            response_type="region_status",
            structured_content=structured_content,
            context={
                "tool": "region_status",
                "current_region": current_region,
                "connected_count": connected_count,
                "total_regions": total_regions,
                "format_type": format_type
            }
        )

    def _format_job_logs_response(self, mcp_result: dict, region: str) -> ChatResponse:
        """Format job logs query response"""
        if not mcp_result.get("success", True):  # Structured responses don't have success field
            error_msg = mcp_result.get("error_message", "Failed to retrieve job logs")
            response = f"Job Logs Error\n\n{error_msg}"
            return ChatResponse(
                response=response,
                response_type="error",
                structured_content=self._create_error_structured_content(error_msg, region)
            )
        
        # For structured responses, pass them directly through
        if mcp_result.get("type"):
            # This is already a structured response, pass it through
            structured_content = mcp_result
            
            # Create a text response based on the structured content
            if mcp_result.get("type") == "job_logs_table":
                records = mcp_result.get("records", [])
                total_count = mcp_result.get("total_count", 0)
                response = f"Job Logs Table\n\nFound {len(records)} job logs"
                if total_count > len(records):
                    response += f" (showing {len(records)} of {total_count} total)"
                response += "\n\nView the detailed table below for complete information."
                
            elif mcp_result.get("type") == "conversational_card":
                content = mcp_result.get('content', 'No content available')
                title = mcp_result.get('title', 'Job Logs Results')
                
                # For reason-only responses, extract just the reason text
                if title == "Job Status" and content and '\n\nTable:' in content:
                    # Extract just the reason part (everything before the table info)
                    reason_part = content.split('\n\nTable:')[0].strip()
                    if reason_part:
                        response = reason_part
                    else:
                        response = content
                else:
                    response = f"{title}\n\n{content}"
                
            else:
                response = "Job Logs Results\n\nView the detailed information below."
            
            return ChatResponse(
                response=response,
                response_type="job_logs",
                structured_content=structured_content,
                context={
                    "tool": "query_job_logs",
                    "region": region,
                    "record_count": len(mcp_result.get("records", [])),
                    "total_count": mcp_result.get("total_count", 0)
                }
            )
        
        # Fallback for old-style responses
        response = "Job Logs Query Results\n\nNo data available."
        return ChatResponse(
            response=response,
            response_type="job_logs",
            structured_content=None
        )

    def _format_job_summary_response(self, mcp_result: dict, region: str) -> ChatResponse:
        """Format job summary statistics response"""
        if not mcp_result.get("success", True):  # Structured responses don't have success field
            error_msg = mcp_result.get("error_message", "Failed to retrieve job statistics")
            response = f"Job Statistics Error\n\n{error_msg}"
            return ChatResponse(
                response=response,
                response_type="error",
                structured_content=self._create_error_structured_content(error_msg, region)
            )
        
        # For structured responses, pass them directly through
        if mcp_result.get("type") == "stats_card":
            # This is already a structured response, pass it through
            structured_content = mcp_result
            
            # Create a text response based on the stats
            stats = mcp_result.get("stats", [])
            details = mcp_result.get("details", [])
            
            response = f"Job Statistics Summary\n\n"
            
            # Add key stats to text response
            for stat in stats[:4]:  # First 4 stats for text
                response += f"• {stat.get('label', 'Unknown')}: {stat.get('value', 'N/A')}\n"
            
            if details:
                response += f"\nAdditional Details:\n"
                for detail in details[:3]:  # First 3 details
                    response += f"• {detail}\n"
            
            response += f"\nView the statistics card below for complete visual breakdown."
            
            return ChatResponse(
                response=response,
                response_type="job_statistics",
                structured_content=structured_content,
                context={
                    "tool": "get_job_summary_stats",
                    "region": region,
                    "stats_count": len(stats)
                }
            )
        
        # Fallback for old-style responses
        response = "Job Statistics\n\nNo statistics available."
        return ChatResponse(
            response=response,
            response_type="job_statistics",
            structured_content=None
        )

    async def _format_sql_query_response(self, mcp_result: dict, region: str, session_id: str = None) -> ChatResponse:
        """Format SQL query execution response using LLM for intelligent analysis"""
        if not mcp_result.get("success"):
            error_msg = mcp_result.get("error", "SQL query execution failed")
            generated_sql = mcp_result.get("generated_sql")
            user_prompt = mcp_result.get("user_prompt", "")
            
            # User-friendly error response
            response = f"❌ **Query Error** - {region.upper()} Region\n\n"
            response += f"**Your Request:** {user_prompt}\n\n"
            response += f"**Issue:** {error_msg}\n\n"
            
            if "Security violation" in error_msg:
                response += "💡 **Tip:** I can only run safe SELECT queries to view data. Try asking to 'show' or 'find' information instead.\n\n"
            elif "execution failed" in error_msg.lower():
                response += "💡 **Tip:** Try rephrasing your request with simpler terms or check if the data exists.\n\n"
            
            response += "**What I can help with:**\n"
            response += "• Show data from activities, transactions, or job logs\n"
            response += "• Filter by specific criteria (dates, names, types)\n"
            response += "• Count and group data by different fields\n"
            response += "• Find records matching your conditions"
            
            structured_content = {
                "type": "error_card", 
                "title": "Query Error",
                "region": region.upper(),
                "error_message": error_msg,
                "generated_sql": generated_sql,
                "user_friendly_error": True,
                "suggestions": [
                    "Try rephrasing your query",
                    "Use simpler query terms", 
                    "Ask to 'show' or 'find' data instead",
                    "Check if the data exists"
                ],
                "context": {
                    "response_type": "sql_error",
                    "timestamp": datetime.now().isoformat()
                }
            }
            
            return ChatResponse(
                response=response,
                response_type="error",
                structured_content=structured_content,
                tool_input={
                    "tool_name": "execute_sql_query",
                    "user_prompt": user_prompt,
                    "generated_sql": generated_sql,
                    "error": error_msg,
                    "parameters": {
                        "max_rows": 100,
                        "query_type": "SELECT",
                        "safety_enabled": True
                    }
                }
            )
        
        # Successful query execution - now use LLM for intelligent response
        data = mcp_result.get("data", [])
        columns = mcp_result.get("columns", [])
        row_count = mcp_result.get("row_count", 0)
        generated_sql = mcp_result.get("generated_sql", "")
        user_prompt = mcp_result.get("user_prompt", "")
        
        # Determine query type for structured content
        query_type = self._determine_query_type(user_prompt, generated_sql)
        
        # Get conversation context for better LLM understanding
        try:
            from sqlalchemy.orm import Session
            from database import get_db
            
            conversation_context = ""
            if session_id:
                db = next(get_db())
                try:
                    conversation_context = self._get_conversation_history(session_id, db, limit=3)
                finally:
                    db.close()
            
            # Use LLM to generate intelligent response
            llm_response = await self._generate_intelligent_sql_response(
                user_prompt=user_prompt,
                generated_sql=generated_sql,
                query_results=data,
                columns=columns,
                row_count=row_count,
                region=region,
                conversation_context=conversation_context
            )
            
            # Check if we got an intelligent LLM response
            llm_generated = llm_response and llm_response.strip()
            response = llm_response if llm_generated else self._create_fallback_sql_response(
                user_prompt, data, columns, row_count, generated_sql, region
            )
            
        except Exception as e:
            logger.error(f"Error generating intelligent SQL response: {e}")
            # Fallback to original logic if LLM fails
            llm_generated = False
            response = self._create_fallback_sql_response(
                user_prompt, data, columns, row_count, generated_sql, region
            )
        
        # Create appropriate structured content based on response type
        if llm_generated:
            # For LLM-generated intelligent analysis
            structured_content = {
                "type": "analysis_card",
                "title": "Intelligent Analysis",
                "region": region.upper(),
                "user_prompt": user_prompt,
                "analysis_content": response,
                "query_info": {
                    "generated_sql": generated_sql,
                    "row_count": row_count,
                    "columns": columns,
                    "query_type": query_type
                },
                "data_summary": {
                    "total_records": row_count,
                    "has_results": row_count > 0,
                    "is_limited": row_count >= 100
                },
                "context": {
                    "response_type": "intelligent_analysis",
                    "timestamp": datetime.now().isoformat(),
                    "tool_used": "execute_sql_query",
                    "llm_generated": True
                }
            }
            response_type = "analysis"
        else:
            # For fallback technical responses
            structured_content = {
                "type": "sql_query_results",
                "title": "Query Results",
                "region": region.upper(),
                "user_prompt": user_prompt,
                "generated_sql": generated_sql,
                "columns": columns,
                "data": data,
                "row_count": row_count,
                "has_results": row_count > 0,
                "is_limited": row_count >= 100,
                "query_type": query_type,
                "user_friendly": True,
                "summary": {
                    "total_records": row_count,
                    "columns_count": len(columns),
                    "query_category": query_type,
                    "has_preview": len(data) > 0,
                    "is_count_query": "count" in user_prompt.lower() or "COUNT(" in generated_sql.upper()
                },
                "context": {
                    "response_type": "sql_results",
                    "timestamp": datetime.now().isoformat(),
                    "tool_used": "execute_sql_query",
                    "llm_generated": False
                }
            }
            response_type = "sql_results"
        
        return ChatResponse(
            response=response,
            response_type=response_type,
            structured_content=structured_content,
            tool_input={
                "tool_name": "execute_sql_query",
                "user_prompt": user_prompt,
                "generated_sql": generated_sql,
                "parameters": {
                    "max_rows": 100,
                    "query_type": "SELECT",
                    "safety_enabled": True,
                    "row_count": row_count,
                    "has_results": row_count > 0
                }
            },
            context={
                "tool": "execute_sql_query",
                "region": region,
                "row_count": row_count,
                "has_results": row_count > 0,
                "user_prompt": user_prompt,
                "generated_sql": generated_sql,
                "query_type": query_type
            }
        )

    def _determine_query_type(self, user_prompt: str, generated_sql: str) -> str:
        """Determine the type of query for user-friendly messaging"""
        user_prompt_lower = user_prompt.lower()
        sql_upper = generated_sql.upper()
        
        # Determine query category - check both main and archive tables
        if "job" in user_prompt_lower or "job_logs" in sql_upper:
            return "jobs"
        elif "activit" in user_prompt_lower or "dsiactivities" in sql_upper or "dsiactivitiesarchive" in sql_upper:
            return "activities"
        elif "transaction" in user_prompt_lower or "dsitransactionlog" in sql_upper or "dsitransactionlogarchive" in sql_upper:
            return "transactions"
        elif "count" in user_prompt_lower or "COUNT(" in sql_upper:
            return "count"
        elif "GROUP BY" in sql_upper:
            return "grouped"
        elif "ORDER BY" in sql_upper:
            return "sorted"
        else:
            return "general"

    async def _generate_intelligent_sql_response(
        self, 
        user_prompt: str, 
        generated_sql: str, 
        query_results: list, 
        columns: list, 
        row_count: int,
        region: str,
        conversation_context: str = ""
    ) -> str:
        """Use LLM to generate intelligent, contextual response for SQL query results"""
        try:
            from services.llm_service import OpenAIService
            
            llm_service = OpenAIService()
            
            # Prepare data summary for LLM (limit data size to avoid token limits)
            data_summary = self._prepare_data_summary_for_llm(query_results, columns, row_count)
            
            # Create comprehensive prompt for LLM
            analysis_prompt = f"""
            You are an intelligent database assistant analyzing query results for a cloud inventory management system.

            User's Original Request: {user_prompt}

            Query Results Summary:
            - Total Records Found: {row_count:,}
            - Data Fields: {', '.join(columns) if columns else 'None'}
            - Region: {region.upper()}

            Sample Data (first few records):
            {data_summary}

            Previous Conversation Context:
            {conversation_context if conversation_context else 'No previous context'}

            Instructions:
            1. Provide a natural, conversational response about the query results
            2. Highlight key insights from the data if any patterns are visible
            3. If no results found, provide helpful suggestions for alternative queries
            4. Keep the response concise but informative
            5. Address the user's original intent directly
            6. Suggest logical follow-up queries if relevant
            7. DO NOT use any markdown formatting (no *, **, #, etc.)
            8. DO NOT include or mention SQL queries in your response
            9. Write in plain text only
            10. Be conversational and friendly

            Response Format:
            Provide a direct, helpful response in plain text that answers the user's question based on the results. Be conversational and insightful without any technical jargon or SQL references.
            """

            # Get LLM response
            llm_result = await llm_service.generate_response(
                user_message=analysis_prompt,
                user_id="system"
            )
            llm_response = llm_result.get("response", "") if llm_result else ""
            
            if llm_response and llm_response.strip():
                return llm_response.strip()
            else:
                return None
                
        except Exception as e:
            logger.error(f"Error in LLM SQL response generation: {e}")
            return None

    def _prepare_data_summary_for_llm(self, query_results: list, columns: list, row_count: int) -> str:
        """Prepare a concise data summary for LLM analysis"""
        if row_count == 0:
            return "No data returned from query"
        
        if not query_results or not columns:
            return f"Query returned {row_count:,} records but no sample data available"
        
        # Show first 3-5 records with key columns
        max_records = min(5, len(query_results))
        max_columns = min(6, len(columns))  # Limit columns to avoid token overflow
        
        summary = []
        for i, record in enumerate(query_results[:max_records]):
            record_summary = []
            for col in columns[:max_columns]:
                value = record.get(col, "N/A")
                # Truncate long values
                if isinstance(value, str) and len(value) > 30:
                    value = value[:27] + "..."
                record_summary.append(f"{col}: {value}")
            
            summary.append(f"Record {i+1}: {', '.join(record_summary)}")
        
        if len(query_results) > max_records:
            summary.append(f"... and {len(query_results) - max_records} more records")
        
        if len(columns) > max_columns:
            remaining_cols = columns[max_columns:]
            summary.append(f"Additional columns: {', '.join(remaining_cols[:3])}")
            if len(remaining_cols) > 3:
                summary.append(f"... and {len(remaining_cols) - 3} more columns")
        
        return "\n".join(summary)

    def _create_fallback_sql_response(
        self, 
        user_prompt: str, 
        data: list, 
        columns: list, 
        row_count: int, 
        generated_sql: str, 
        region: str
    ) -> str:
        """Create fallback response when LLM is unavailable"""
        query_type = self._determine_query_type(user_prompt, generated_sql)
        
        response = f"✅ **Query Results** - {region.upper()} Region\n\n"
        response += f"**Your Request:** {user_prompt}\n\n"
        
        if row_count > 0:
            # Add summary based on query type
            if "count" in user_prompt.lower() or "COUNT(" in generated_sql.upper():
                response += f"📊 **Summary:** Found **{row_count:,}** result(s)\n\n"
            elif "job" in user_prompt.lower():
                response += f"🔧 **Job Results:** Found **{row_count:,}** job record(s)\n\n"
            elif "activit" in user_prompt.lower():
                response += f"📋 **Activity Results:** Found **{row_count:,}** activity record(s)\n\n"
            elif "transaction" in user_prompt.lower():
                response += f"💼 **Transaction Results:** Found **{row_count:,}** transaction record(s)\n\n"
            else:
                response += f"📄 **Data Results:** Found **{row_count:,}** record(s)\n\n"
            
            # Add sample data preview
            if len(data) > 0:
                response += f"**Sample Data Preview:**\n"
                sample_record = data[0]
                preview_count = min(3, len(columns))
                for i, col in enumerate(columns[:preview_count]):
                    value = sample_record.get(col, "N/A")
                    if isinstance(value, str) and len(value) > 50:
                        value = value[:47] + "..."
                    response += f"• **{col}:** {value}\n"
                
                if len(columns) > preview_count:
                    response += f"• ... and {len(columns) - preview_count} more field(s)\n"
                response += f"\n"
            
            response += f"📋 **View complete results in the data table below.**\n"
            
            if row_count >= 100:
                response += f"\n⚠️ **Note:** Results limited to 100 rows for performance."
        else:
            response += f"🔍 **No Results Found**\n\n"
            response += f"The query didn't return any matching records. Try broadening your search criteria or checking if the data exists."
        
        return response

    def _create_welcome_response(self, user_id: str, user_role: str, region: str) -> ChatResponse:
        """Create a welcome card response for greeting messages"""
        # Determine connection status
        region_service = get_region_service()
        connection_status = "no_region"
        region_backend_connected = None
        region_display = "No Region"
        
        if region:
            region_display = region.upper()
            if region_service.is_connected(region):
                connection_status = "connected"
                region_backend_connected = True
            else:
                connection_status = "disconnected" 
                region_backend_connected = False
        
        # Create role-specific welcome message
        if user_role == "Admin":
            title = f"Welcome {user_id}"
            content = f"Hello {user_id}! I'm your Cloud Inventory assistant. As a Admin, you have access to all operations including archiving and deletion."
            suggestions = []
        else:
            title = f"Welcome {user_id}"
            content = f"Hello {user_id}! I'm your Cloud Inventory assistant. As a User, you have read-only access for viewing data."
            suggestions = []
        
        # Create welcome card structured content
        structured_content = {
            "type": "welcome_card",
            "title": title,
            "region": region_display,
            "user_role": user_role,
            "content": content,
            "suggestions": suggestions,
            "connection_status": connection_status,
            "context": {
                "response_type": "initialization",
                "timestamp": datetime.now().isoformat(),
                "region_provided": region is not None,
                "region_backend_connected": region_backend_connected,
                "message_type": connection_status
            }
        }
        
        return ChatResponse(
            response=content,
            suggestions=suggestions,
            response_type="welcome",
            structured_content=structured_content
        )

    def _create_conversational_structured_content(self, response_text: str, user_role: str, region: str, suggestions: List[str]) -> Dict[str, Any]:
        """Create structured content for conversational responses"""
        return {
            "type": "conversational_card",
            "title": "AI Assistant Response",
            "icon": "",
            "region": region.upper(),
            "user_role": user_role,
            "content": response_text,
            "suggestions": suggestions,
            "context": {
                "response_type": "conversational",
                "timestamp": datetime.now().isoformat()
            }
        }

    def _get_archive_table_name(self, table_name: str) -> str:
        """Get the correct archive table name for a given main table name"""
        if table_name == "dsiactivities":
            return "dsiactivitiesarchive"
        elif table_name == "dsitransactionlog":
            return "dsitransactionlogarchive" 
        elif table_name in ["dsiactivitiesarchive", "dsitransactionlogarchive"]:
            return table_name  # Already an archive table
        else:
            return f"{table_name}archive"  # Fallback for other tables

    def _create_error_structured_content(self, error_message: str, region: str) -> Dict[str, Any]:
        """Create structured content for error responses"""
        return {
            "type": "error_card",
            "title": "System Error",
            "icon": "",
            "region": region.upper() if region else "UNKNOWN",
            "error_message": error_message,
            "suggestions": [
                "Check system status"
            ],
            "context": {
                "response_type": "error",
                "timestamp": datetime.now().isoformat()
            }
        }<|MERGE_RESOLUTION|>--- conflicted
+++ resolved
@@ -84,52 +84,42 @@
                 db.refresh(chat_log)
             
             # Step 0: Handle confirmations for archive/delete operations (security critical)
-            # if self._is_confirmation_message(user_message):
-            #     # For confirmations, ensure we have a chat_log
-            #     if not chat_log:
-            #         chat_log = ChatOpsLog(
-            #             session_id=final_session_id,
-            #             user_message=user_message,
-            #             region=region,
-            #             user_id=final_user_id,
-            #             user_role=user_role,
-            #             message_type="command",
-            #             operation_status="processing"
-            #         )
-            #         db.add(chat_log)
-            #         db.commit()
-            #         db.refresh(chat_log)
-                
-            #     return await self._handle_operation_confirmation(
-            #         user_message, user_info, db, chat_log, region
-            #     )
+            if self._is_confirmation_message(user_message):
+                # For confirmations, ensure we have a chat_log
+                if not chat_log:
+                    chat_log = ChatOpsLog(
+                        session_id=final_session_id,
+                        user_message=user_message,
+                        region=region,
+                        user_id=final_user_id,
+                        user_role=user_role,
+                        message_type="command",
+                        operation_status="processing"
+                    )
+                    db.add(chat_log)
+                    db.commit()
+                    db.refresh(chat_log)
+                
+                return await self._handle_operation_confirmation(
+                    user_message, user_info, db, chat_log, region
+                )
             
             # # # Step 0.5: Handle general table statistics requests directly (bypass LLM for reliability)
             if self._is_general_stats_request(user_message):
                 # General stats requests are not logged as they're lightweight operations
                 return await self._handle_general_stats_request(user_info, db, region)
             
-            # # Step 0.6: Handle region status requests directly (bypass LLM for reliability)
-<<<<<<< HEAD
+            # Step 0.6: Handle region status requests directly (bypass LLM for reliability)
             if self._is_region_status_request(user_message):
                 # Region status requests are not logged as they're lightweight operations
                 return await self._handle_region_status_request(user_info, db, region, user_message)
-=======
-            # if self._is_region_status_request(user_message):
-            #     # Region status requests are not logged as they're lightweight operations
-            #     return await self._handle_region_status_request(user_info, db, region, user_message)
->>>>>>> cc49615e
-            
-            # # Step 0.7: Handle greeting messages directly (bypass LLM to avoid clarification)
-            # if self._is_greeting_message(user_message):
-            #     # Greeting messages are not logged as they're conversational
-            #     user_id = user_info.get("username", "anonymous") if user_info else "anonymous"
-<<<<<<< HEAD
-            #     user_role = user_info.get("role", "Admin") if user_info else "Admin"
-=======
-            #     user_role = user_info.get("role", "Monitor") if user_info else "Monitor"
->>>>>>> cc49615e
-            #     return self._create_welcome_response(user_id, user_role, region)
+            
+            # Step 0.7: Handle greeting messages directly (bypass LLM to avoid clarification)
+            if self._is_greeting_message(user_message):
+                # Greeting messages are not logged as they're conversational
+                user_id = user_info.get("username", "user") if user_info else "user"
+                user_role = user_info.get("role", "Monitor") if user_info else "Monitor"
+                return self._create_welcome_response(user_id, user_role, region)
             
             # Step 1: Let LLM decide everything in one intelligent call
             conversation_history = self._get_conversation_history(final_session_id, db)
@@ -356,12 +346,12 @@
                 )
             
             # Handle special case for general stats requests (all tables)
-            if tool_used == "get_table_statssss" and not table_used:
+            if tool_used == "get_table_stats" and not table_used:
                 # This is a general database statistics request
                 return self._format_general_stats_response(mcp_result, region)
             
             # Format response based on tool used
-            if tool_used == "get_table_statssss":
+            if tool_used == "get_table_stats":
                 return self._format_stats_response(mcp_result, table_used, region)
                 
             elif tool_used == "archive_records":
@@ -928,7 +918,7 @@
                             table_name = "dsiactivities"
                 
                 # Extract filters from original user message
-                filters = self._extract_filters_from_message(user_message)
+                filters = await self._extract_filters_from_message(user_message)
                 filters["confirmed"] = True
                 
                 # Execute archive operation
@@ -965,7 +955,7 @@
                             table_name = "dsiactivities"
                 
                 # Extract filters from original user message
-                filters = self._extract_filters_from_message(user_message)
+                filters = await self._extract_filters_from_message(user_message)
                 filters["confirmed"] = True
                 
                 # Execute delete operation
